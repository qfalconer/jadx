--- conflicted
+++ resolved
@@ -15,12 +15,7 @@
 import jadx.api.JadxDecompiler;
 import jadx.api.JadxInternalAccess;
 import jadx.api.JavaClass;
-<<<<<<< HEAD
-import jadx.core.codegen.CodeGen;
-=======
-import jadx.core.Jadx;
 import jadx.core.ProcessClass;
->>>>>>> 9797fe5b
 import jadx.core.codegen.CodeWriter;
 import jadx.core.dex.nodes.ClassNode;
 import jadx.core.dex.nodes.MethodNode;
@@ -78,13 +73,8 @@
 		int processed = 0;
 		for (ClassNode classNode : root.getClasses(true)) {
 			String clsFullName = classNode.getClassInfo().getFullName();
-<<<<<<< HEAD
 			if (clsFullName.equals(clsPattern)) {
 				if (processCls(mthPattern, passes, classNode)) {
-=======
-			if (clsPattern.matcher(clsFullName).matches()) {
-				if (processCls(jadx, mthPattern, passes, classNode)) {
->>>>>>> 9797fe5b
 					processed++;
 				}
 			}
@@ -92,11 +82,7 @@
 		assertThat("No classes processed", processed, greaterThan(0));
 	}
 
-<<<<<<< HEAD
 	private boolean processCls(@Nullable String mthPattern, List<IDexTreeVisitor> passes, ClassNode classNode) {
-=======
-	private boolean processCls(JadxDecompiler jadx, @Nullable Pattern mthPattern, List<IDexTreeVisitor> passes, ClassNode classNode) {
->>>>>>> 9797fe5b
 		classNode.load();
 		boolean decompile = false;
 		if (mthPattern == null) {
@@ -112,18 +98,10 @@
 		if (!decompile) {
 			return false;
 		}
-<<<<<<< HEAD
-
-//		ProcessClass.process(classNode, passes, new CodeGen());
-		for (IDexTreeVisitor visitor : passes) {
-			DepthTraversal.visit(visitor, classNode);
-		}
-=======
->>>>>>> 9797fe5b
 		try {
 			ProcessClass.process(classNode, passes, true);
 		} catch (Exception e) {
-			throw new JadxRuntimeException("Codegen failed", e);
+			throw new JadxRuntimeException("Class process failed", e);
 		}
 		LOG.info("----------------------------------------------------------------");
 		LOG.info("Print class: {}, {}", classNode.getFullName(), classNode.dex());
