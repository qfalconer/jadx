--- conflicted
+++ resolved
@@ -14,18 +14,12 @@
 
 	DONT_WRAP,
 	DONT_INLINE,
-<<<<<<< HEAD
 	DONT_GENERATE, // process as usual, but don't output to generated code
+	DONT_RENAME, // do not rename during deobfuscation
 	REMOVE, // can be completely removed
 	ADDED_TO_REGION,
 
 	FINALLY_INSNS,
-=======
-	DONT_GENERATE,
-	DONT_RENAME, // do not rename during deobfuscation
-	SKIP,
-	REMOVE,
->>>>>>> ca21ca5d
 
 	SKIP_FIRST_ARG,
 	SKIP_ARG, // skip argument in invoke call
