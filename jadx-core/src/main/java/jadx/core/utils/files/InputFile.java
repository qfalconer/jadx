--- conflicted
+++ resolved
@@ -55,18 +55,12 @@
 			addDexFile(loadFromClassFile(file));
 			return;
 		}
-<<<<<<< HEAD
-
-		if (fileName.endsWith(".apk") || fileName.endsWith(".zip") || isApkfile(file) || isZipDexfile(file)) {
+		if (isApkfile(file) || isZipDexfile(file)) {
 			loadFromZip(".dex");
 			return;
 		}
 		if (fileName.endsWith(".jar")) {
 			// check if jar contains '.dex' files
-=======
-		if (FileUtils.isZipFile(file)) {
-			// check if zip contains '.dex' files
->>>>>>> fe03c85b
 			if (loadFromZip(".dex")) {
 				return;
 			}
@@ -80,7 +74,7 @@
 			}
 			return;
 		}
-		//throw new DecodeException("Unsupported input file format: " + file);
+//		throw new DecodeException("Unsupported input file format: " + file);
 	}
 
 	private void addDexFile(Dex dexBuf) throws IOException {
