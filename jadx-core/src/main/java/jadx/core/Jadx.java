--- conflicted
+++ resolved
@@ -11,7 +11,6 @@
 
 import jadx.api.JadxArgs;
 import jadx.core.dex.visitors.ClassModifier;
-import jadx.core.dex.visitors.shrink.CodeShrinkVisitor;
 import jadx.core.dex.visitors.ConstInlineVisitor;
 import jadx.core.dex.visitors.ConstructorVisitor;
 import jadx.core.dex.visitors.DependencyCollector;
@@ -42,6 +41,7 @@
 import jadx.core.dex.visitors.regions.RegionMakerVisitor;
 import jadx.core.dex.visitors.regions.ReturnVisitor;
 import jadx.core.dex.visitors.regions.variables.ProcessVariables;
+import jadx.core.dex.visitors.shrink.CodeShrinkVisitor;
 import jadx.core.dex.visitors.ssa.SSATransform;
 import jadx.core.dex.visitors.typeinference.TypeInferenceVisitor;
 
@@ -62,7 +62,10 @@
 		if (args.isFallbackMode()) {
 			passes.add(new FallbackModeVisitor());
 		} else {
-			passes.add(new DebugInfoParseVisitor());
+			if (args.isDebugInfo()) {
+				passes.add(new DebugInfoParseVisitor());
+			}
+
 			passes.add(new BlockSplitter());
 			if (args.isRawCFGOutput()) {
 				passes.add(DotGraphVisitor.dumpRaw());
@@ -73,24 +76,14 @@
 			passes.add(new BlockFinish());
 
 			passes.add(new SSATransform());
-<<<<<<< HEAD
 			passes.add(new ConstructorVisitor());
 			passes.add(new InitCodeVariables());
 			passes.add(new MarkFinallyVisitor());
-=======
-			if (args.isDebugInfo()) {
-				passes.add(new DebugInfoVisitor());
-			}
-			passes.add(new TypeInference());
-
-			if (args.isRawCFGOutput()) {
-				passes.add(DotGraphVisitor.dumpRaw());
-			}
-
->>>>>>> ca21ca5d
 			passes.add(new ConstInlineVisitor());
 			passes.add(new TypeInferenceVisitor());
-			passes.add(new DebugInfoApplyVisitor());
+			if (args.isDebugInfo()) {
+				passes.add(new DebugInfoApplyVisitor());
+			}
 
 			passes.add(new ModVisitor());
 			passes.add(new CodeShrinkVisitor());
