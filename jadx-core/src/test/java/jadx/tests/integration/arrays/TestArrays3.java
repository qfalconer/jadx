package jadx.tests.integration.arrays;

import org.junit.jupiter.api.Test;

import jadx.core.dex.nodes.ClassNode;
import jadx.tests.api.IntegrationTest;

import static jadx.tests.api.utils.JadxMatchers.containsOne;
import static org.hamcrest.CoreMatchers.instanceOf;
<<<<<<< HEAD
import static org.hamcrest.Matchers.is;
import static org.junit.Assert.assertThat;
=======
import static org.hamcrest.MatcherAssert.assertThat;
>>>>>>> ca21ca5d

public class TestArrays3 extends IntegrationTest {
	public static class TestCls {

		private Object test(byte[] bArr) {
			return new Object[]{bArr};
		}

		public void check() {
			byte[] inputArr = {1, 2};
			Object result = test(inputArr);
			assertThat(result, instanceOf(Object[].class));
			assertThat(((Object[])result)[0], is(inputArr));
		}
	}

	@Test
	public void test() {
		ClassNode cls = getClassNode(TestCls.class);
		String code = cls.getCode().toString();

		assertThat(code, containsOne("return new Object[]{bArr};"));
	}

	@Test
	public void testNoDebug() {
		noDebugInfo();
		ClassNode cls = getClassNode(TestCls.class);
		String code = cls.getCode().toString();

		assertThat(code, containsOne("return new Object[]{bArr};"));
	}
}<|MERGE_RESOLUTION|>--- conflicted
+++ resolved
@@ -7,12 +7,8 @@
 
 import static jadx.tests.api.utils.JadxMatchers.containsOne;
 import static org.hamcrest.CoreMatchers.instanceOf;
-<<<<<<< HEAD
+import static org.hamcrest.MatcherAssert.assertThat;
 import static org.hamcrest.Matchers.is;
-import static org.junit.Assert.assertThat;
-=======
-import static org.hamcrest.MatcherAssert.assertThat;
->>>>>>> ca21ca5d
 
 public class TestArrays3 extends IntegrationTest {
 	public static class TestCls {
@@ -25,7 +21,7 @@
 			byte[] inputArr = {1, 2};
 			Object result = test(inputArr);
 			assertThat(result, instanceOf(Object[].class));
-			assertThat(((Object[])result)[0], is(inputArr));
+			assertThat(((Object[]) result)[0], is(inputArr));
 		}
 	}
 
