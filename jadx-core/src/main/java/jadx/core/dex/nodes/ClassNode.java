--- conflicted
+++ resolved
@@ -38,26 +38,19 @@
 import jadx.core.dex.instructions.args.ArgType;
 import jadx.core.dex.instructions.args.LiteralArg;
 import jadx.core.dex.nodes.parser.SignatureParser;
-<<<<<<< HEAD
-import jadx.core.dex.nodes.parser.StaticValuesParser;
 import jadx.core.dex.visitors.ProcessAnonymous;
-=======
->>>>>>> 99569c52
 import jadx.core.utils.SmaliUtils;
 import jadx.core.utils.Utils;
 import jadx.core.utils.exceptions.JadxRuntimeException;
 
 import static jadx.core.dex.nodes.ProcessState.LOADED;
+import static jadx.core.dex.nodes.ProcessState.NOT_LOADED;
 
 public class ClassNode extends NotificationAttrNode implements ILoadable, ICodeNode, Comparable<ClassNode> {
 	private static final Logger LOG = LoggerFactory.getLogger(ClassNode.class);
 
-<<<<<<< HEAD
-	private final DexNode dex;
-	private final ClassDef cls;
-=======
 	private final RootNode root;
->>>>>>> 99569c52
+	private final IClassData cls;
 	private final int clsDefOffset;
 	@Nullable
 	private final Path inputPath;
@@ -91,23 +84,16 @@
 	// cache maps
 	private Map<MethodInfo, MethodNode> mthInfoMap = Collections.emptyMap();
 
-<<<<<<< HEAD
-	public ClassNode(DexNode dex, ClassDef cls) {
-		this.dex = dex;
-		this.cls = cls;
-		this.clsDefOffset = cls.getOffset();
-		this.clsInfo = ClassInfo.fromDex(dex, cls.getTypeIndex());
-		initialLoad();
-	}
-
-	private void initialLoad() {
-=======
 	public ClassNode(RootNode root, IClassData cls) {
 		this.root = root;
 		this.inputPath = cls.getInputPath();
 		this.clsDefOffset = cls.getClassDefOffset();
 		this.clsInfo = ClassInfo.fromType(root, ArgType.object(cls.getType()));
->>>>>>> 99569c52
+		initialLoad(cls);
+		this.cls = cls.copy(); // TODO: need only for rename feature
+	}
+
+	private void initialLoad(IClassData cls) {
 		try {
 			String superType = cls.getSuperType();
 			if (superType == null) {
@@ -166,6 +152,7 @@
 	// Create empty class
 	private ClassNode(RootNode root, String name, int accessFlags) {
 		this.root = root;
+		this.cls = null;
 		this.inputPath = null;
 		this.clsDefOffset = 0;
 		this.clsInfo = ClassInfo.fromName(root, name);
@@ -174,12 +161,6 @@
 		this.fields = new ArrayList<>();
 		this.accessFlags = new AccessInfo(accessFlags, AFType.CLASS);
 		this.parentClass = this;
-<<<<<<< HEAD
-		this.cls = null;
-
-		dex.addClassNode(this);
-=======
->>>>>>> 99569c52
 	}
 
 	private void loadStaticValues(IClassData cls, List<FieldNode> fields) {
@@ -324,7 +305,7 @@
 		}
 		clearAttributes();
 		root().getConstValues().removeForClass(this);
-		initialLoad();
+		initialLoad(cls);
 		ProcessAnonymous.runForClass(this);
 
 		for (ClassNode innerClass : innerClasses) {
@@ -368,11 +349,8 @@
 		innerClasses.forEach(ClassNode::unload);
 		fields.forEach(FieldNode::unloadAttributes);
 		unloadAttributes();
-<<<<<<< HEAD
 		setState(NOT_LOADED);
 		this.smali = null;
-=======
->>>>>>> 99569c52
 	}
 
 	private void buildCache() {
