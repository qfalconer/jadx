package jadx.tests.integration.arith;

import static org.hamcrest.CoreMatchers.containsString;
import static org.hamcrest.MatcherAssert.assertThat;

import org.junit.jupiter.api.Test;

import jadx.NotYetImplemented;
import jadx.core.dex.nodes.ClassNode;
import jadx.tests.api.IntegrationTest;

public class TestFieldIncrement2 extends IntegrationTest {

	public static class TestCls {
		private static class A {
			int f = 5;
		}

		public A a;

		public void test1(int n) {
			this.a.f = this.a.f + n;
		}

		public void test2(int n) {
			this.a.f *= n;
		}
	}

	@Test
	public void test() {
		ClassNode cls = getClassNode(TestCls.class);
		String code = cls.getCode().toString();

		assertThat(code, containsString("this.a.f += n;"));
<<<<<<< HEAD
		assertThat(code, containsString("a2.f *= n;"));
		// TODO:
		//  assertThat(code, containsString("this.a.f *= n;"));
=======
		assertThat(code, containsString("a.f *= n;"));
	}

	@Test
	@NotYetImplemented
	public void test2() {
		ClassNode cls = getClassNode(TestCls.class);
		String code = cls.getCode().toString();

		assertThat(code, containsString("this.a.f *= n;"));
>>>>>>> ca21ca5d
	}
}<|MERGE_RESOLUTION|>--- conflicted
+++ resolved
@@ -1,13 +1,13 @@
 package jadx.tests.integration.arith;
-
-import static org.hamcrest.CoreMatchers.containsString;
-import static org.hamcrest.MatcherAssert.assertThat;
 
 import org.junit.jupiter.api.Test;
 
 import jadx.NotYetImplemented;
 import jadx.core.dex.nodes.ClassNode;
 import jadx.tests.api.IntegrationTest;
+
+import static org.hamcrest.CoreMatchers.containsString;
+import static org.hamcrest.MatcherAssert.assertThat;
 
 public class TestFieldIncrement2 extends IntegrationTest {
 
@@ -33,12 +33,7 @@
 		String code = cls.getCode().toString();
 
 		assertThat(code, containsString("this.a.f += n;"));
-<<<<<<< HEAD
 		assertThat(code, containsString("a2.f *= n;"));
-		// TODO:
-		//  assertThat(code, containsString("this.a.f *= n;"));
-=======
-		assertThat(code, containsString("a.f *= n;"));
 	}
 
 	@Test
@@ -48,6 +43,5 @@
 		String code = cls.getCode().toString();
 
 		assertThat(code, containsString("this.a.f *= n;"));
->>>>>>> ca21ca5d
 	}
 }